import DynamoDB from './Dynamodb';
import Schema from './Schema';
import Auth from './Auth';
<<<<<<< HEAD
import ResponseUtility from './Utils/response';
import Fetch from './Utils/fetch';
=======
import Utils, { ResponseUtility} from './Utils';
>>>>>>> 2af75997
import Logger from './Logger';

export  { 
  DynamoDB,
  Auth,
  Schema,
  ResponseUtility,
<<<<<<< HEAD
  Logger,
  Fetch
=======
  Utils,
  Logger
>>>>>>> 2af75997
};<|MERGE_RESOLUTION|>--- conflicted
+++ resolved
@@ -1,24 +1,17 @@
 import DynamoDB from './Dynamodb';
 import Schema from './Schema';
 import Auth from './Auth';
-<<<<<<< HEAD
-import ResponseUtility from './Utils/response';
+import Utils from './Utils';
+import ResponseUtility from './Utils';
 import Fetch from './Utils/fetch';
-=======
-import Utils, { ResponseUtility} from './Utils';
->>>>>>> 2af75997
 import Logger from './Logger';
 
 export  { 
   DynamoDB,
   Auth,
   Schema,
+  Utils,
   ResponseUtility,
-<<<<<<< HEAD
   Logger,
   Fetch
-=======
-  Utils,
-  Logger
->>>>>>> 2af75997
 };