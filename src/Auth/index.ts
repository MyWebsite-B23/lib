--- conflicted
+++ resolved
@@ -2,12 +2,9 @@
 import util from 'util';
 import ErrorTypes from '../enums/ErrorTypes';
 import Logger from '../Logger';
-<<<<<<< HEAD
+import Utils from '../Utils';
 import ResponseUtility from '../Utils/response';
-=======
-import Utils, { ResponseUtility } from '../Utils';
 import assert from 'assert';
->>>>>>> 2af75997
 
 class AuthUtility {
   private secretToken: string;
